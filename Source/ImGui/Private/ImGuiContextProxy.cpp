// Distributed under the MIT License (MIT) (see accompanying LICENSE file)

#include "ImGuiContextProxy.h"

#include "ImGuiDelegatesContainer.h"
#include "ImGuiImplementation.h"
#include "ImGuiInteroperability.h"
#include "Utilities/Arrays.h"
#include "VersionCompatibility.h"

// Include ImPlot here so we can call `ImPlot::CreateContext`
#include <implot.h>

#include <GenericPlatform/GenericPlatformFile.h>
#include <Misc/Paths.h>


static constexpr float DEFAULT_CANVAS_WIDTH = 3840.f;
static constexpr float DEFAULT_CANVAS_HEIGHT = 2160.f;


namespace
{
	FString GetSaveDirectory()
	{
#if ENGINE_COMPATIBILITY_LEGACY_SAVED_DIR
		const FString SavedDir = FPaths::GameSavedDir();
#else
		const FString SavedDir = FPaths::ProjectSavedDir();
#endif

		FString Directory = FPaths::Combine(*SavedDir, TEXT("ImGui"));

		// Make sure that directory is created.
		IPlatformFile::GetPlatformPhysical().CreateDirectory(*Directory);

		return Directory;
	}

	FString GetIniFile(const FString& Name)
	{
		static FString SaveDirectory = GetSaveDirectory();
		return FPaths::Combine(SaveDirectory, Name + TEXT(".ini"));
	}

	struct FGuardCurrentContext
	{
		FGuardCurrentContext()
			: OldContext(ImGui::GetCurrentContext())
		{
		}

		~FGuardCurrentContext()
		{
			if (bRestore)
			{
				ImGui::SetCurrentContext(OldContext);
			}
		}

		FGuardCurrentContext(FGuardCurrentContext&& Other)
			: OldContext(MoveTemp(Other.OldContext))
		{
			Other.bRestore = false;
		}

		FGuardCurrentContext& operator=(FGuardCurrentContext&&) = delete;

		FGuardCurrentContext(const FGuardCurrentContext&) = delete;
		FGuardCurrentContext& operator=(const FGuardCurrentContext&) = delete;

	private:

		ImGuiContext* OldContext = nullptr;
		bool bRestore = true;
	};
}

FImGuiContextProxy::FImGuiContextProxy(const FString& InName, int32 InContextIndex, ImFontAtlas* InFontAtlas, float InDPIScale)
	: Name(InName)
	, ContextIndex(InContextIndex)
	, IniFilename(TCHAR_TO_ANSI(*GetIniFile(InName)))
{
	// Create context.
	Context = ImGui::CreateContext(InFontAtlas);

	// Create ImPlot context
	ImPlot::CreateContext();

	// Set this context in ImGui for initialization (any allocations will be tracked in this context).
	SetAsCurrent();

	// Start initialization.
	ImGuiIO& IO = ImGui::GetIO();

	// Set session data storage.
	IO.IniFilename = IniFilename.c_str();

	// Start with the default canvas size.
	ResetDisplaySize();
<<<<<<< HEAD
	IO.DisplaySize = { (float)DisplaySize.X, (float)DisplaySize.Y };
=======
	IO.DisplaySize = { (float)DisplaySize.X,(float)DisplaySize.Y };
>>>>>>> b346fa89

	// Set the initial DPI scale.
	SetDPIScale(InDPIScale);

	// Initialize key mapping, so context can correctly interpret input state.
	ImGuiInterops::SetUnrealKeyMap(IO);

	// Begin frame to complete context initialization (this is to avoid problems with other systems calling to ImGui
	// during startup).
	BeginFrame();
}

FImGuiContextProxy::~FImGuiContextProxy()
{
	if (Context)
	{
		// It seems that to properly shutdown context we need to set it as the current one (at least in this framework
		// version), even though we can pass it to the destroy function.
		SetAsCurrent();

		// Save context data and destroy.
		ImGui::DestroyContext(Context);

		// Destroy ImPlot context
		ImPlot::DestroyContext();
	}
}

void FImGuiContextProxy::ResetDisplaySize()
{
	DisplaySize = { DEFAULT_CANVAS_WIDTH, DEFAULT_CANVAS_HEIGHT };
}

void FImGuiContextProxy::SetDPIScale(float Scale)
{
	if (DPIScale != Scale)
	{
		DPIScale = Scale;

		ImGuiStyle NewStyle = ImGuiStyle();
		NewStyle.ScaleAllSizes(Scale);

		FGuardCurrentContext GuardContext;
		SetAsCurrent();
		ImGui::GetStyle() = MoveTemp(NewStyle);
	}
}

void FImGuiContextProxy::DrawEarlyDebug()
{
	if (bIsFrameStarted && !bIsDrawEarlyDebugCalled)
	{
		bIsDrawEarlyDebugCalled = true;

		SetAsCurrent();

		// Delegates called in order specified in FImGuiDelegates.
		BroadcastMultiContextEarlyDebug();
		BroadcastWorldEarlyDebug();
	}
}

void FImGuiContextProxy::DrawDebug()
{
	if (bIsFrameStarted && !bIsDrawDebugCalled)
	{
		bIsDrawDebugCalled = true;

		// Make sure that early debug is always called first to guarantee order specified in FImGuiDelegates.
		DrawEarlyDebug();

		SetAsCurrent();

		// Delegates called in order specified in FImGuiDelegates.
		BroadcastWorldDebug();
		BroadcastMultiContextDebug();
	}
}

void FImGuiContextProxy::Tick(float DeltaSeconds)
{
	// Making sure that we tick only once per frame.
	if (LastFrameNumber < GFrameNumber)
	{
		LastFrameNumber = GFrameNumber;

		SetAsCurrent();

		if (bIsFrameStarted)
		{
			// Make sure that draw events are called before the end of the frame.
			DrawDebug();

			// Ending frame will produce render output that we capture and store for later use. This also puts context to
			// state in which it does not allow to draw controls, so we want to immediately start a new frame.
			EndFrame();
		}

		// Update context information (some data need to be collected before starting a new frame while some other data
		// may need to be collected after).
		bHasActiveItem = ImGui::IsAnyItemActive();
		MouseCursor = ImGuiInterops::ToSlateMouseCursor(ImGui::GetMouseCursor());

		// Begin a new frame and set the context back to a state in which it allows to draw controls.
		BeginFrame(DeltaSeconds);

		// Update remaining context information.
		bWantsMouseCapture = ImGui::GetIO().WantCaptureMouse;
	}
}

void FImGuiContextProxy::BeginFrame(float DeltaTime)
{
	if (!bIsFrameStarted)
	{
		ImGuiIO& IO = ImGui::GetIO();
		IO.DeltaTime = DeltaTime;

		ImGuiInterops::CopyInput(IO, InputState);
		InputState.ClearUpdateState();

		IO.DisplaySize = { (float)DisplaySize.X, (float)DisplaySize.Y };

		ImGui::NewFrame();

		bIsFrameStarted = true;
		bIsDrawEarlyDebugCalled = false;
		bIsDrawDebugCalled = false;
	}
}

void FImGuiContextProxy::EndFrame()
{
	if (bIsFrameStarted)
	{
		// Prepare draw data (after this call we cannot draw to this context until we start a new frame).
		ImGui::Render();

		// Update our draw data, so we can use them later during Slate rendering while ImGui is in the middle of the
		// next frame.
		UpdateDrawData(ImGui::GetDrawData());

		bIsFrameStarted = false;
	}
}

void FImGuiContextProxy::UpdateDrawData(ImDrawData* DrawData)
{
	if (DrawData && DrawData->CmdListsCount > 0)
	{
		DrawLists.SetNum(DrawData->CmdListsCount, false);

		for (int Index = 0; Index < DrawData->CmdListsCount; Index++)
		{
			DrawLists[Index].TransferDrawData(*DrawData->CmdLists[Index]);
		}
	}
	else
	{
		// If we are not rendering then this might be a good moment to empty the array.
		DrawLists.Empty();
	}
}

void FImGuiContextProxy::BroadcastWorldEarlyDebug()
{
	if (ContextIndex != Utilities::INVALID_CONTEXT_INDEX)
	{
		FSimpleMulticastDelegate& WorldEarlyDebugEvent = FImGuiDelegatesContainer::Get().OnWorldEarlyDebug(ContextIndex);
		if (WorldEarlyDebugEvent.IsBound())
		{
			WorldEarlyDebugEvent.Broadcast();
		}
	}
}

void FImGuiContextProxy::BroadcastMultiContextEarlyDebug()
{
	FSimpleMulticastDelegate& MultiContextEarlyDebugEvent = FImGuiDelegatesContainer::Get().OnMultiContextEarlyDebug();
	if (MultiContextEarlyDebugEvent.IsBound())
	{
		MultiContextEarlyDebugEvent.Broadcast();
	}
}

void FImGuiContextProxy::BroadcastWorldDebug()
{
	if (DrawEvent.IsBound())
	{
		DrawEvent.Broadcast();
	}

	if (ContextIndex != Utilities::INVALID_CONTEXT_INDEX)
	{
		FSimpleMulticastDelegate& WorldDebugEvent = FImGuiDelegatesContainer::Get().OnWorldDebug(ContextIndex);
		if (WorldDebugEvent.IsBound())
		{
			WorldDebugEvent.Broadcast();
		}
	}
}

void FImGuiContextProxy::BroadcastMultiContextDebug()
{
	FSimpleMulticastDelegate& MultiContextDebugEvent = FImGuiDelegatesContainer::Get().OnMultiContextDebug();
	if (MultiContextDebugEvent.IsBound())
	{
		MultiContextDebugEvent.Broadcast();
	}
}<|MERGE_RESOLUTION|>--- conflicted
+++ resolved
@@ -8,9 +8,6 @@
 #include "Utilities/Arrays.h"
 #include "VersionCompatibility.h"
 
-// Include ImPlot here so we can call `ImPlot::CreateContext`
-#include <implot.h>
-
 #include <GenericPlatform/GenericPlatformFile.h>
 #include <Misc/Paths.h>
 
@@ -84,9 +81,6 @@
 	// Create context.
 	Context = ImGui::CreateContext(InFontAtlas);
 
-	// Create ImPlot context
-	ImPlot::CreateContext();
-
 	// Set this context in ImGui for initialization (any allocations will be tracked in this context).
 	SetAsCurrent();
 
@@ -98,11 +92,7 @@
 
 	// Start with the default canvas size.
 	ResetDisplaySize();
-<<<<<<< HEAD
-	IO.DisplaySize = { (float)DisplaySize.X, (float)DisplaySize.Y };
-=======
-	IO.DisplaySize = { (float)DisplaySize.X,(float)DisplaySize.Y };
->>>>>>> b346fa89
+	IO.DisplaySize = {(float)DisplaySize.X, (float)DisplaySize.Y};
 
 	// Set the initial DPI scale.
 	SetDPIScale(InDPIScale);
@@ -125,9 +115,6 @@
 
 		// Save context data and destroy.
 		ImGui::DestroyContext(Context);
-
-		// Destroy ImPlot context
-		ImPlot::DestroyContext();
 	}
 }
 
